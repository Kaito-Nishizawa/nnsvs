--- conflicted
+++ resolved
@@ -1,9 +1,6 @@
 import tempfile
 import os
-<<<<<<< HEAD
 import pysinsy
-=======
->>>>>>> 91af48f8
 import numpy as np
 import soundfile as sf
 import streamlit as st
