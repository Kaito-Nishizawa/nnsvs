# coding: utf-8

import hydra
from hydra.utils import to_absolute_path
from omegaconf import DictConfig, OmegaConf
import numpy as np
from glob import glob
from tqdm import tqdm
from os.path import basename, splitext, exists, join
import os
import shutil
import torch
from torch import nn
from torch.utils import data as data_utils
from torch.nn import functional as F
from torch import optim
from torch.backends import cudnn
from nnmnkwii.datasets import FileDataSource, FileSourceDataset, MemoryCacheDataset
from nnsvs.util import make_non_pad_mask
from nnsvs.multistream import split_streams
from nnsvs.logger import getLogger
from nnsvs.base import PredictionType
from nnsvs.mdn import mdn_loss

logger = None
use_cuda = torch.cuda.is_available()

class NpyFileSource(FileDataSource):
    def __init__(self, data_root):
        self.data_root = data_root

    def collect_files(self):
        files = sorted(glob(join(self.data_root, "*-feats.npy")))
        return files

    def collect_features(self, path):
        return np.load(path).astype(np.float32)


class Dataset(torch.utils.data.Dataset):
    def __init__(self, X, Y):
        self.X = X
        self.Y = Y

    def __getitem__(self, idx):
        return self.X[idx], self.Y[idx]

    def __len__(self):
        return len(self.X)


def _pad_2d(x, max_len, b_pad=0, constant_values=0):
    x = np.pad(x, [(b_pad, max_len - len(x) - b_pad), (0, 0)],
               mode="constant", constant_values=constant_values)
    return x


def collate_fn(batch):
    """Create batch

    Args:
        batch(tuple): List of tuples
            - x[0] (ndarray,int) : list of (T, D_in)
            - x[1] (ndarray,int) : list of (T, D_out)
    Returns:
        tuple: Tuple of batch
            - x (FloatTensor) : Network inputs (B, max(T), D_in)
            - y (FloatTensor)  : Network targets (B, max(T), D_out)
            - lengths (LongTensor): Input lengths
    """
    input_lengths = [len(x[0]) for x in batch]
    max_len = max(input_lengths)

    x_batch = np.array([_pad_2d(x[0], max_len) for x in batch], dtype=np.float32)
    y_batch = np.array([_pad_2d(x[1], max_len) for x in batch], dtype=np.float32)

    x_batch = torch.from_numpy(x_batch)
    y_batch = torch.from_numpy(y_batch)
    input_lengths = torch.LongTensor(input_lengths)

    return x_batch, y_batch, input_lengths


def get_data_loaders(config):
    data_loaders = {}
    for phase in ["train_no_dev", "dev"]:
        in_dir = to_absolute_path(config.data[phase].in_dir)
        out_dir = to_absolute_path(config.data[phase].out_dir)
        train = phase.startswith("train")
        in_feats = FileSourceDataset(NpyFileSource(in_dir))
        out_feats = FileSourceDataset(NpyFileSource(out_dir))

        in_feats = MemoryCacheDataset(in_feats, cache_size=10000)
        out_feats = MemoryCacheDataset(out_feats, cache_size=10000)

        dataset = Dataset(in_feats, out_feats)
        data_loaders[phase] = data_utils.DataLoader(
            dataset, batch_size=config.data.batch_size, collate_fn=collate_fn,
            pin_memory=config.data.pin_memory,
            num_workers=config.data.num_workers, shuffle=train)

        for x, y, l in data_loaders[phase]:
            logger.info(f"{x.shape}, {y.shape}, {l.shape}")

    return data_loaders


def save_checkpoint(config, model, optimizer, lr_scheduler, epoch):
    out_dir = to_absolute_path(config.train.out_dir)
    os.makedirs(out_dir, exist_ok=True)
    checkpoint_path = join(out_dir, "checkpoint_epoch{:04d}.pth".format(epoch))
    torch.save({
        "state_dict": model.state_dict(),
        "optimizer_state": optimizer.state_dict(),
        "lr_scheduler_state": lr_scheduler.state_dict(),
    }, checkpoint_path)
    logger.info(f"Checkpoint is saved at {checkpoint_path}")
    lastest_path = join(out_dir, "latest.pth")
    shutil.copyfile(checkpoint_path, lastest_path)


def save_best_checkpoint(config, model, optimizer, best_loss):
    out_dir = to_absolute_path(config.train.out_dir)
    os.makedirs(out_dir, exist_ok=True)
    checkpoint_path = join(out_dir, "best_loss.pth")
    torch.save({
        "state_dict": model.state_dict(),
        "optimizer_state": optimizer.state_dict(),
    }, checkpoint_path)
    logger.info(f"[Best loss {best_loss}: checkpoint is saved at {checkpoint_path}")


def get_stream_weight(stream_weights, stream_sizes):
    if stream_weights is not None:
        assert len(stream_weights) == len(stream_sizes)
        return torch.tensor(stream_weights)

    S = sum(stream_sizes)
    w = torch.tensor(stream_sizes).float() / S
    return w


def train_loop(config, device, model, optimizer, lr_scheduler, data_loaders):
    criterion = nn.MSELoss(reduction="none")
    
    logger.info("Start utterance-wise training...")

    stream_weights = get_stream_weight(
        config.model.stream_weights, config.model.stream_sizes).to(device)

    best_loss = 10000000
    for epoch in tqdm(range(1, config.train.nepochs + 1)):
        for phase in data_loaders.keys():
            train = phase.startswith("train")
            model.train() if train else model.eval()
            running_loss = 0
            for x, y, lengths in data_loaders[phase]:
                # Sort by lengths . This is needed for pytorch's PackedSequence
                sorted_lengths, indices = torch.sort(lengths, dim=0, descending=True)
                x, y = x[indices].to(device), y[indices].to(device)

                optimizer.zero_grad()

                # Run forwaard
<<<<<<< HEAD
                y_hat = model(x, sorted_lengths)

                # Apply preprocess if required (e.g., FIR filter for shallow AR)
                # defaults to no-op
                y = model.preprocess_target(y)

                # Compute loss
                mask = make_non_pad_mask(sorted_lengths).unsqueeze(-1).to(device)

                if config.train.stream_wise_loss:
                    # Strean-wise loss
                    streams = split_streams(y, config.model.stream_sizes)
                    streams_hat = split_streams(y_hat, config.model.stream_sizes)
                    loss = 0
                    for s_hat, s, sw in zip(streams_hat, streams, stream_weights):
                        s_hat_mask = s_hat.masked_select(mask)
                        s_mask = s.masked_select(mask)
                        loss += sw * criterion(s_hat_mask, s_mask).mean()
=======
                if model.prediction_type() == PredictionType.PROBABILISTIC:
                    pi, sigma, mu = model(x, sorted_lengths)

                    # (B, max(T))
                    mask = make_non_pad_mask(sorted_lengths).to(device)
                    # Compute loss and apply mask
                    loss = mdn_loss(pi, sigma, mu, y, reduce=False).masked_select(mask).mean()
                    
>>>>>>> 1d7d2aeb
                else:
                    y_hat = model(x, sorted_lengths)

                    # Compute loss
                    mask = make_non_pad_mask(sorted_lengths).unsqueeze(-1).to(device)

                    if config.train.stream_wise_loss:
                        # Strean-wise loss
                        streams = split_streams(y, config.model.stream_sizes)
                        streams_hat = split_streams(y_hat, config.model.stream_sizes)
                        loss = 0
                        for s_hat, s, sw in zip(streams_hat, streams, stream_weights):
                            s_hat_mask = s_hat.masked_select(mask)
                            s_mask = s.masked_select(mask)
                            loss += sw * criterion(s_hat_mask, s_mask).mean()
                    else:
                        # Joint modeling
                        y_hat = y_hat.masked_select(mask)
                        y = y.masked_select(mask)
                        loss = criterion(y_hat, y).mean()

                if train:
                    loss.backward()
                    optimizer.step()

                running_loss += loss.item()
            ave_loss = running_loss / len(data_loaders[phase])
            logger.info(f"[{phase}] [Epoch {epoch}]: loss {ave_loss}")
            if not train and ave_loss < best_loss:
                best_loss = ave_loss
                save_best_checkpoint(config, model, optimizer, best_loss)

        # step per each epoch (may consider updating per iter.)
        lr_scheduler.step()

        if epoch % config.train.checkpoint_epoch_interval == 0:
            save_checkpoint(config, model, optimizer, lr_scheduler, epoch)

    # save at last epoch
    save_checkpoint(config, model, optimizer, lr_scheduler, config.train.nepochs)
    logger.info(f"The best loss was {best_loss}")

    return model


@hydra.main(config_path="conf/train/config.yaml")
def my_app(config : DictConfig) -> None:
    global logger
    logger = getLogger(config.verbose)
    logger.info(config.pretty())

    if use_cuda:
        from torch.backends import cudnn
        cudnn.benchmark = config.cudnn.benchmark
        cudnn.deterministic = config.cudnn.deterministic
        logger.info(f"cudnn.deterministic: {cudnn.deterministic}")
        logger.info(f"cudnn.benchmark: {cudnn.benchmark}")

    device = torch.device("cuda" if use_cuda else "cpu")

    if config.train.use_detect_anomaly:
        torch.autograd.set_detect_anomaly(True)
        logger.info("Set to use torch.autograd.detect_anomaly")

    # Model
    model = hydra.utils.instantiate(config.model.netG).to(device)

    # Optimizer
    optimizer_class = getattr(optim, config.optim.optimizer.name)
    optimizer = optimizer_class(model.parameters(), **config.optim.optimizer.params)

    # Scheduler
    lr_scheduler_class = getattr(optim.lr_scheduler, config.optim.lr_scheduler.name)
    lr_scheduler = lr_scheduler_class(optimizer, **config.optim.lr_scheduler.params)

    data_loaders = get_data_loaders(config)

    # Resume
    if config.resume.checkpoint is not None and len(config.resume.checkpoint) > 0:
        logger.info("Load weights from {}".format(config.resume.checkpoint))
        checkpoint = torch.load(to_absolute_path(config.resume.checkpoint))
        model.load_state_dict(checkpoint["state_dict"])
        if config.resume.load_optimizer:
            logger.info("Load optimizer state")
            optimizer.load_state_dict(checkpoint["optimizer_state"])
            lr_scheduler.load_state_dict(checkpoint["lr_scheduler_state"])

    # Save model definition
    out_dir = to_absolute_path(config.train.out_dir)
    os.makedirs(out_dir, exist_ok=True)
    with open(join(out_dir, "model.yaml"), "w") as f:
        OmegaConf.save(config.model, f)

    # Run training loop
    train_loop(config, device, model, optimizer, lr_scheduler, data_loaders)


def entry():
    my_app()


if __name__ == "__main__":
    my_app()<|MERGE_RESOLUTION|>--- conflicted
+++ resolved
@@ -142,7 +142,7 @@
 
 def train_loop(config, device, model, optimizer, lr_scheduler, data_loaders):
     criterion = nn.MSELoss(reduction="none")
-    
+
     logger.info("Start utterance-wise training...")
 
     stream_weights = get_stream_weight(
@@ -161,27 +161,11 @@
 
                 optimizer.zero_grad()
 
-                # Run forwaard
-<<<<<<< HEAD
-                y_hat = model(x, sorted_lengths)
-
                 # Apply preprocess if required (e.g., FIR filter for shallow AR)
                 # defaults to no-op
                 y = model.preprocess_target(y)
 
-                # Compute loss
-                mask = make_non_pad_mask(sorted_lengths).unsqueeze(-1).to(device)
-
-                if config.train.stream_wise_loss:
-                    # Strean-wise loss
-                    streams = split_streams(y, config.model.stream_sizes)
-                    streams_hat = split_streams(y_hat, config.model.stream_sizes)
-                    loss = 0
-                    for s_hat, s, sw in zip(streams_hat, streams, stream_weights):
-                        s_hat_mask = s_hat.masked_select(mask)
-                        s_mask = s.masked_select(mask)
-                        loss += sw * criterion(s_hat_mask, s_mask).mean()
-=======
+                # Run forwaard
                 if model.prediction_type() == PredictionType.PROBABILISTIC:
                     pi, sigma, mu = model(x, sorted_lengths)
 
@@ -189,8 +173,7 @@
                     mask = make_non_pad_mask(sorted_lengths).to(device)
                     # Compute loss and apply mask
                     loss = mdn_loss(pi, sigma, mu, y, reduce=False).masked_select(mask).mean()
-                    
->>>>>>> 1d7d2aeb
+
                 else:
                     y_hat = model(x, sorted_lengths)
 
